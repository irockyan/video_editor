--- conflicted
+++ resolved
@@ -1,43 +1,6 @@
 ## [1.4.4]
 
-<<<<<<< HEAD
-- Massive upgrades without breaking existing functionality.
-- 2 New functions extractCoverWithFuture and exportVideoWithFuture both functions will do same task as default export functions but they will behave like Future. Their return type is Future<File?> and they does not have onCompleted callback. To avoid nests of callback users who want to use future version they can use these functions as well.
-Updated example on how to use them.
-- New capDimension parameter in export functions in which user can limit the max dimension without losing video aspect ratio.
-
-- Now user will have more control over output video
-cappedVideoBitRate nullable parameter (pass 128000 for 128kbps)- will cap the max bitrate of output video
-cappedAudioBitRate nullable parameter (pass 1500000 for 1.5Mbps) - will cap the max bitrate of output audio
-cappedOutputVideoSize nullable parameter - Advanced feature when passed a size in bytes will limit the output file size.
-- cappedOutputVideoSize working
-    - case 1: If cappedOutputVideoSize is not passed _maxDuration parameter value will limit the trim.
-    - case 2: cappedOutputVideoSize is passed , for example 16MB like whatsapp
-      - Step 1: Now on-initialize ffprobe will get the metadata of video to fetch current bitrates.
-      - Step 2: updateMaxDuration function will calculate the max duration a user can select which falls below the cappedOutputVideoSize size.
-        - example 1: A low bitrate file of 16Mb can be of 2-3 minutes or more , trim slider will be adjusted to that max value.
-        - example 2: A high bitrate file whose maxduration was sepcified to be 60 seconds.
-          - case 1: cappedVideoBitRate and cappedAudioBitRate are present
-            - trimslider will be adjusted according to the cappedVideoBitRate and cappedAudioBitRate.
-          - case 2: cappedVideoBitRate and cappedAudioBitRate are absent
-            - trimslider will be adjusted accroding to the maximum duration that can be attained which falls below cappedOutputVideoSize.
-
-- Mute audio functionality given through a value notifier and ffmpeg command is adjusted according to that.
-
-- Output size prediction value notifier is introduced to predict the output size through bitrates and trimmed duration . variable name estimatedOutputSize.
-It can be used with Value listenable builder to show size like whatsapp does. Updated example that shows the filesize and the trimmed duration.
-
-- Introduced Trimmed duration (trimmedDuration) value notitifer to show the duration as user uses trim. Updated example to show that duration.
-
-- croppedDimensions variable will always have latest value which can be used by user to show or operate on. Initially those dimension will be of video size but then as video crop is applied it will have latest dimensions which will be applied on output.
-
-- Added screenshot for new updated exmaple in assets/readme
-
-
-
-=======
 - Fix export error when space in output path [#108](https://github.com/seel-channel/video_editor/pull/108)
->>>>>>> 4c2560b4
 
 ## [1.4.3]
 
