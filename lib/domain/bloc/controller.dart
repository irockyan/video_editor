import 'dart:async';
import 'dart:io';
import 'dart:typed_data';
import 'package:ffmpeg_kit_flutter_min_gpl/ffmpeg_kit.dart';
import 'package:ffmpeg_kit_flutter_min_gpl/ffmpeg_kit_config.dart';
import 'package:ffmpeg_kit_flutter_min_gpl/ffprobe_kit.dart';
import 'package:ffmpeg_kit_flutter_min_gpl/media_information_session.dart';
import 'package:ffmpeg_kit_flutter_min_gpl/statistics.dart';
import 'package:path/path.dart' as path;
import 'package:flutter/material.dart';
import 'package:video_player/video_player.dart';
import 'package:path_provider/path_provider.dart';

import 'package:video_editor/domain/entities/crop_style.dart';
import 'package:video_editor/domain/entities/trim_style.dart';
import 'package:video_editor/domain/entities/cover_style.dart';
import 'package:video_editor/domain/entities/cover_data.dart';
import 'package:video_thumbnail/video_thumbnail.dart';

enum RotateDirection { left, right }

/// A preset is a collection of options that will provide a certain encoding speed to compression ratio.
///
/// A slower preset will provide better compression (compression is quality per filesize).
///
/// This means that, for example, if you target a certain file size or constant bit rate,
/// you will achieve better quality with a slower preset.
/// Similarly, for constant quality encoding,
/// you will simply save bitrate by choosing a slower preset.
enum VideoExportPreset {
  none,
  ultrafast,
  superfast,
  veryfast,
  faster,
  fast,
  medium,
  slow,
  slower,
  veryslow
}

/// The default value of this property `Offset(1.0, 1.0)`
const Offset _max = Offset(1.0, 1.0);

/// The default value of this property `Offset.zero`
const Offset _min = Offset.zero;

/// Provides an easy way to change edition parameters to apply in the different widgets of the package and at the exportion
/// This controller allows to : rotate, crop, trim, cover generation and exportation (video and cover)
class VideoEditorController extends ChangeNotifier {
  /// Style for [TrimSlider]
  final TrimSliderStyle trimStyle;

  /// Style for [CoverSelection]
  final CoverSelectionStyle coverStyle;

  /// Style for [CropGridViewer]
  final CropGridStyle cropStyle;

  /// Video from [File].
  final File file;

  /// Below this limit bitrate compression will not trigger
  final int? _cappedVideoBitRate;

  /// Below this limit bitrate compression will not trigger
  final int? _cappedAudioBitRate;

  /// This will limit the file size
  final int? _cappedOutputVideoSize;

  Size croppedDimensions = const Size(0, 0);

  /// Constructs a [VideoEditorController] that edits a video from a file.
  ///
  /// The [file] argument must not be null.
  VideoEditorController.file(
    this.file, {
    Duration? maxDuration,
    TrimSliderStyle? trimStyle,
    CoverSelectionStyle? coverStyle,
    CropGridStyle? cropStyle,
<<<<<<< HEAD

    /// 1000000 ie 1000kbps
    int? cappedVideoBitRate,

    /// 128000 ie 128kbps
    int? cappedAudioBitRate,

    /// 16777216 bytes ie. 16MB
    int? cappedOutputVideoSize,
  })  : _video = VideoPlayerController.file(file),
        maxDuration = ValueNotifier<Duration>(maxDuration ?? Duration.zero),
=======
  })  : _video = VideoPlayerController.file(File(
        /// https://github.com/flutter/flutter/issues/40429#issuecomment-549746165
          Platform.isIOS ? Uri.encodeFull(file.path) : file.path,
        )),
        _maxDuration = maxDuration ?? Duration.zero,
>>>>>>> 4c2560b4
        cropStyle = cropStyle ?? CropGridStyle(),
        coverStyle = coverStyle ?? CoverSelectionStyle(),
        _cappedVideoBitRate = cappedVideoBitRate,
        _cappedAudioBitRate = cappedAudioBitRate,
        _cappedOutputVideoSize = cappedOutputVideoSize,
        trimStyle = trimStyle ?? TrimSliderStyle();

  int _rotation = 0;
  bool _isTrimming = false;
  bool _isTrimmed = false;
  bool isCropping = false;

  double? _preferredCropAspectRatio;

  double _minTrim = _min.dx;
  double _maxTrim = _max.dx;

  Offset _minCrop = _min;
  Offset _maxCrop = _max;

  Offset cacheMinCrop = _min;
  Offset cacheMaxCrop = _max;

  int? currentAudioBitRate;
  int? currentVideoBitRate;

  int? effectiveAudioBitRate;
  int? effectiveVideoBitRate;

  Duration _trimEnd = Duration.zero;
  Duration _trimStart = Duration.zero;
  final VideoPlayerController _video;

  /// The max duration to trim the [file] video
  ValueNotifier<Duration> maxDuration;

  // Selected cover value
  final ValueNotifier<CoverData?> _selectedCover =
      ValueNotifier<CoverData?>(null);

  ValueNotifier<int?> estimatedOutputSize = ValueNotifier<int?>(null);

  /// Mute audio or remove audio from video
  ValueNotifier<bool> muteAudio = ValueNotifier<bool>(false);

  /// Duration of video with/without trimming
  ValueNotifier<Duration> trimmedDuration =
      ValueNotifier<Duration>(Duration.zero);

  /// This is the width of the [file] video
  double _videoWidth = 0;

  /// This is the heigth of the [file] video
  double _videoHeight = 0;

  /// Get the [VideoPlayerController]
  VideoPlayerController get video => _video;

  /// Get the rotation of the video
  int get rotation => _rotation;

  /// Get the [VideoPlayerController.value.initialized]
  bool get initialized => _video.value.isInitialized;

  /// Get the [VideoPlayerController.value.isPlaying]
  bool get isPlaying => _video.value.isPlaying;

  /// Get the [VideoPlayerController.value.position]
  Duration get videoPosition => _video.value.position;

  /// Get the [VideoPlayerController.value.duration]
  Duration get videoDuration => _video.value.duration;

  /// Get the [Size] of the video
  Size get videoDimension =>
      Size(_videoWidth.toDouble(), _videoHeight.toDouble());

  /// The [minTrim] param is the minimum position of the trimmed area on the slider
  ///
  /// The minimum value of this param is `0.0`
  /// The maximum value of this param is [maxTrim]
  double get minTrim => _minTrim;
  set minTrim(double value) {
    if (value >= _min.dx && value <= _max.dx) {
      _minTrim = value;
      _updateTrimRange();
    }
  }

  /// The [maxTrim] param is the maximum position of the trimmed area on the slider
  ///
  /// The minimum value of this param is [minTrim]
  /// The maximum value of this param is `1.0`
  double get maxTrim => _maxTrim;
  set maxTrim(double value) {
    if (value >= _min.dx && value <= _max.dx) {
      _maxTrim = value;
      _updateTrimRange();
    }
  }

  /// The [startTrim] param is the maximum position of the trimmed area in video position in [Duration] value
  Duration get startTrim => _trimStart;

  /// The [endTrim] param is the maximum position of the trimmed area in video position in [Duration] value
  Duration get endTrim => _trimEnd;

  /// The [minCrop] param is the [Rect.topLeft] position of the crop area
  ///
  /// The minimum value of this param is `0.0`
  /// The maximum value of this param is `1.0`
  Offset get minCrop => _minCrop;
  set minCrop(Offset value) {
    if (value >= _min && value <= _max) {
      _minCrop = value;
      notifyListeners();
    }
  }

  /// The [maxCrop] param is the [Rect.bottomRight] position of the crop area
  ///
  /// The minimum value of this param is `0.0`
  /// The maximum value of this param is `1.0`
  Offset get maxCrop => _maxCrop;
  set maxCrop(Offset value) {
    if (value >= _min && value <= _max) {
      _maxCrop = value;
      notifyListeners();
    }
  }

  /// The [preferredCropAspectRatio] param is the selected aspect ratio (9:16, 3:4, 1:1, ...)
  double? get preferredCropAspectRatio => _preferredCropAspectRatio;
  set preferredCropAspectRatio(double? value) {
    if (preferredCropAspectRatio == value) return;
    _preferredCropAspectRatio = value;
    notifyListeners();
  }

  //----------------//
  //VIDEO CONTROLLER//
  //----------------//

  /// Attempts to open the given video [File] and load metadata about the video.
  /// Update the trim position depending on the [maxDuration] param
  /// Generate the default cover [_selectedCover]
  Future<void> initialize() async {
    await _video.initialize();
    _videoWidth = _video.value.size.width;
    _videoHeight = _video.value.size.height;
    croppedDimensions = Size(_videoWidth, _videoHeight);

    /// Fetch current bitrates
    await _setCurrentBitRates();
    _video.addListener(_videoListener);
    _video.setLooping(true);

    _updateMaxDuration();
    generateDefaultCoverThumbnail();
  }

  Future<void> _setCurrentBitRates() async {
    if (_cappedOutputVideoSize == null &&
        _cappedVideoBitRate == null &&
        _cappedOutputVideoSize == null) {
      return;
    }

    Completer completer = Completer();
    await getMetaData(
      file.path,
      onCompleted: (Map<dynamic, dynamic>? metadata) {
        if (metadata == null) {
          effectiveAudioBitRate = null;
          effectiveVideoBitRate = null;
          return;
        }

        int abr = 0;
        int vbr = 0;
        for (var item in metadata['streams']) {
          // A video can have multiple
          if (item['codec_type'] == 'audio' && item['bit_rate'] != null) {
            abr = abr + int.parse(item['bit_rate']);
          } else if (item['codec_type'] == 'video' &&
              item['bit_rate'] != null) {
            vbr = vbr + int.parse(item['bit_rate']);
          }
        }
        if (abr != 0) {
          // Current bitrate of audio track
          currentAudioBitRate = abr;
          // If capped bitrate is not null then compare wheather the current bitrate is greater than capped.
          // If current bitrate exceeds capped bitrate then set effective bitrate to be capped otherwise set it to current bitrate to avoid processing on that track.
          if (_cappedAudioBitRate != null &&
              currentAudioBitRate! > _cappedAudioBitRate!) {
            // Downgrade bitrate on export
            effectiveAudioBitRate = _cappedAudioBitRate;
          } else {
            effectiveAudioBitRate = currentAudioBitRate;
          }
        } else {
          effectiveAudioBitRate = null;
        }
        if (vbr != 0) {
          currentVideoBitRate = vbr;
          // If capped bitrate is not null then compare wheather the current bitrate is greater than capped.
          // If current bitrate exceeds capped bitrate then set effective bitrate to be capped otherwise set it to current bitrate to avoid processing on that track.
          if (_cappedVideoBitRate != null &&
              currentVideoBitRate! > _cappedVideoBitRate!) {
            // Downgrade bitrate on export
            effectiveVideoBitRate = _cappedVideoBitRate;
          } else {
            effectiveVideoBitRate = currentVideoBitRate;
          }
        } else {
          effectiveVideoBitRate = null;
        }

        if (!completer.isCompleted) {
          completer.complete(null);
        }
      },
    );
    return completer.future;
  }

  @override
  Future<void> dispose() async {
    if (_video.value.isPlaying) await _video.pause();
    _video.removeListener(_videoListener);
    final executions = await FFmpegKit.listSessions();
    if (executions.isNotEmpty) await FFmpegKit.cancel();
    _video.dispose();
    _selectedCover.dispose();
    estimatedOutputSize.dispose();
    trimmedDuration.dispose();
    muteAudio.dispose();
    super.dispose();
  }

  void _videoListener() {
    final position = videoPosition;
    if (position < _trimStart || position >= _trimEnd) {
      _video.seekTo(_trimStart);
    }
  }

  //----------//
  //VIDEO CROP//
  //----------//

  /// Convert the [minCrop] and [maxCrop] param in to a [String]
  /// used to provide crop values to Ffmpeg ([see more](https://ffmpeg.org/ffmpeg-filters.html#crop))
  ///
  /// The result is in the format `crop=w:h:x,y`
  String _getCrop() {
    int enddx = (_videoWidth * maxCrop.dx).floor();
    int enddy = (_videoHeight * maxCrop.dy).floor();
    int startdx = (_videoWidth * minCrop.dx).floor();
    int startdy = (_videoHeight * minCrop.dy).floor();

    if (enddx > _videoWidth) enddx = _videoWidth.floor();
    if (enddy > _videoHeight) enddy = _videoHeight.floor();
    if (startdx < 0) startdx = 0;
    if (startdy < 0) startdy = 0;

    croppedDimensions =
        Size((enddx - startdx).toDouble(), (enddy - startdy).toDouble());

    if ((minCrop == _min) && (maxCrop == _max)) {
      return "";
    }

    return "crop=${enddx - startdx}:${enddy - startdy}:$startdx:$startdy";
  }

  /// Update the [minCrop] and [maxCrop] with [cacheMinCrop] and [cacheMaxCrop]
  void updateCrop() {
    minCrop = cacheMinCrop;
    maxCrop = cacheMaxCrop;
    // Update [croppedDimensions] variable
    _getCrop();
  }

  //----------//
  //VIDEO TRIM//
  //----------//

  /// Update [minTrim] and [maxTrim].
  ///
  /// Arguments range are `0.0` to `1.0`.
  void updateTrim(double min, double max) {
    _minTrim = min;
    _maxTrim = max;
    _updateTrimRange();
    notifyListeners();
  }

  void _updateTrimRange() {
    final duration = videoDuration;
    _trimStart = duration * minTrim;
    _trimEnd = duration * maxTrim;

    if (_trimStart != Duration.zero || _trimEnd != videoDuration) {
      _isTrimmed = true;
    } else {
      _isTrimmed = false;
    }
    trimmedDuration.value = _trimEnd - _trimStart;
    _updateEstimatedOutputFileSize();
    _checkUpdateDefaultCover();

    notifyListeners();
  }

  /// Toggle mute
  set toggleMuteAudio(bool mute) {
    muteAudio.value = mute;
    _updateMaxDuration();
    _updateEstimatedOutputFileSize();
  }

  /// Update [_maxDuration] based on the trim range and the capped values
  void _updateMaxDuration() {
    /// If max output video size is not null calculate max duration according to total bitrates, if total bitrate is not possible to calculate then fall back to maxDuration value
    if (_cappedOutputVideoSize != null && (effectiveAudioBitRate != null) ||
        (effectiveVideoBitRate != null)) {
      int totalBitrate = effectiveVideoBitRate ?? 0;
      if (muteAudio.value == false) {
        totalBitrate += (effectiveAudioBitRate ?? 0);
      }

      /// max possible duration will be bitrate/8 we will get bytes in 1 second then divide max output video size by it
      final maxPossibleDuration =
          Duration(seconds: (_cappedOutputVideoSize! * 8) ~/ totalBitrate);

      // maxDuration cannot be bigger than videoDuration
      if (maxPossibleDuration >= videoDuration) {
        maxDuration.value = videoDuration;
      } else {
        maxDuration.value = maxPossibleDuration;
      }
    } else {
      // if no [maxDuration] param given, maxDuration is the videoDuration
      maxDuration.value = maxDuration.value == Duration.zero
          ? videoDuration
          : maxDuration.value;
    }

    // TODO
    // max trim is determined by max duration value
    // if [trimmedDuration] is bigger than the new calculated maxDuration, max trim must be reduced
    // if [trimmedDuration] is smaller than the new calculated maxDuration, no need to change the current trim values

    updateTrim(
        0, maxDuration.value.inMilliseconds / videoDuration.inMilliseconds);

    notifyListeners();
  }

  /// Update estimated output file size to show value as widget, null means cannot be determined and non null value is in bytes.
  void _updateEstimatedOutputFileSize() {
    if (effectiveAudioBitRate == null && effectiveVideoBitRate == null) {
      estimatedOutputSize.value = null;
      return;
    }

    int totalBitrate = effectiveVideoBitRate ?? 0;
    if (muteAudio.value == false) {
      totalBitrate += effectiveAudioBitRate ?? 0;
    }
    estimatedOutputSize.value =
        (trimmedDuration.value.inSeconds * totalBitrate) ~/ 8;
  }

  /// Get the [isTrimmed]
  ///
  /// `true` if the trimmed value has beem changed
  bool get isTrimmmed => _isTrimmed;

  /// Get the [isTrimming]
  ///
  /// `true` if the trimming values are curently getting updated
  bool get isTrimming => _isTrimming;
  set isTrimming(bool value) {
    _isTrimming = value;
    notifyListeners();
  }

  /// Get the [trimPosition], which is the videoPosition in the trim slider
  ///
  /// Range of the param is `0.0` to `1.0`.
  double get trimPosition =>
      videoPosition.inMilliseconds / videoDuration.inMilliseconds;

  //-----------//
  //VIDEO COVER//
  //-----------//

  /// Replace selected cover by [selectedCover]
  void updateSelectedCover(CoverData selectedCover) async {
    _selectedCover.value = selectedCover;
  }

  /// Init selected cover value at initialization or after trimming change
  ///
  /// If [isTrimming] is `false` or  [_selectedCover] is `null`, update _selectedCover
  /// Update only milliseconds time for performance reason
  void _checkUpdateDefaultCover() {
    if (!_isTrimming || _selectedCover.value == null) {
      updateSelectedCover(CoverData(timeMs: startTrim.inMilliseconds));
    }
  }

  /// Generate cover at [startTrim] time in milliseconds
  void generateDefaultCoverThumbnail() async {
    final defaultCover =
        await generateCoverThumbnail(timeMs: startTrim.inMilliseconds);
    updateSelectedCover(defaultCover);
  }

  /// Generate a cover at [timeMs] in video
  ///
  /// return [CoverData] depending on [timeMs] milliseconds
  Future<CoverData> generateCoverThumbnail(
      {int timeMs = 0, int quality = 10}) async {
    final Uint8List? thumbData = await VideoThumbnail.thumbnailData(
      imageFormat: ImageFormat.JPEG,
      video: file.path,
      timeMs: timeMs,
      quality: quality,
    );

    return CoverData(thumbData: thumbData, timeMs: timeMs);
  }

  /// Get the [selectedCover] notifier
  ValueNotifier<CoverData?> get selectedCoverNotifier => _selectedCover;

  /// Get the [selectedCover] value
  CoverData? get selectedCoverVal => _selectedCover.value;

  //------------//
  //VIDEO ROTATE//
  //------------//

  /// Rotate the video by 90 degrees in the [direction] provided
  void rotate90Degrees([RotateDirection direction = RotateDirection.right]) {
    switch (direction) {
      case RotateDirection.left:
        _rotation += 90;
        if (_rotation >= 360) _rotation = _rotation - 360;
        break;
      case RotateDirection.right:
        _rotation -= 90;
        if (_rotation <= 0) _rotation = 360 + _rotation;
        break;
    }
    notifyListeners();
  }

  /// Convert the [_rotation] value into a [String]
  /// used to provide crop values to Ffmpeg ([see more](https://ffmpeg.org/ffmpeg-filters.html#transpose-1))
  ///
  /// The result is in the format `transpose=2` (repeated for every 90 degrees rotations)
  String _getRotation() {
    if (_rotation >= 360 || _rotation <= 0) {
      return "";
    }

    List<String> transpose = [];
    for (int i = 0; i < _rotation / 90; i++) {
      transpose.add("transpose=2");
    }
    return transpose.isNotEmpty ? transpose.join(',') : "";
  }

  //--------------//
  //VIDEO METADATA//
  //--------------//

  /// Return metadata of the video file
  Future<void> getMetaData(
    String filePath, {
    required Function(Map<dynamic, dynamic>? metadata) onCompleted,
  }) async {
    await FFprobeKit.getMediaInformationAsync(filePath,
        (MediaInformationSession session) async {
      final information = (session).getMediaInformation();
      onCompleted.call(information?.getAllProperties());
    });
  }

  //--------//
  // EXPORT //
  //--------//
  Future<String> _getOutputPath({
    required String filePath,
    String? name,
    String? outputDirectory,
    required String format,
    bool overwriteFile = true,
  }) async {
    final String tempPath =
        outputDirectory ?? (await getTemporaryDirectory()).path;
    name ??= path.basenameWithoutExtension(filePath);
    final int epoch = DateTime.now().millisecondsSinceEpoch;

    // if file should not be overwrite, add epoch in name to be sure it does not exists
    final outputPath =
        "$tempPath/$name${overwriteFile ? '' : '_$epoch'}.$format";

    return outputPath;
  }

  String _getFilterCommand({
    double? scale,
    double? capDimension,
    bool isFiltersEnabled = true,
    List<String> otherFilters = const [],
  }) {
    final List<String> filters = [_getCrop(), _getRotation()];

    if (scale != null) {
      if (scale != 1) {
        filters.add("scale=iw*$scale:ih*$scale");
      }
    } else if (capDimension != null) {
      double tempWidth = croppedDimensions.width;
      double tempHeight = croppedDimensions.height;
      if (tempWidth > tempHeight) {
        if (tempWidth > capDimension) {
          // scale according to width
          filters.add("scale=$capDimension:-1");
        }
      } else if (tempHeight > capDimension) {
        // scale according to height
        filters.add("scale=-1:$capDimension");
      }
    }

    // need to be added at the end for `pad` filter
    filters.addAll(otherFilters);

    filters.removeWhere((item) => item.isEmpty);
    return filters.isNotEmpty && isFiltersEnabled
        ? "-vf ${filters.join(",")}"
        : "";
  }

  String _getVideoExportCommand({
    required String videoPath,
    required String outputPath,
    String format = "mp4",
    double? scale,
    double? capDimension,
    String? customInstruction,
    VideoExportPreset preset = VideoExportPreset.none,
    bool isFiltersEnabled = true,
    int dimensionDivisibleBy = 2,
  }) {
    String filters = _getFilterCommand(
      scale: scale,
      capDimension: capDimension,
      isFiltersEnabled: isFiltersEnabled,
      otherFilters: format == "gif"
          ? ["fps=10 -loop 0"]
          :
          // h.264 needs height to be multiple of 2, thus dividing and rounding then multiplying with 2 will solve the problem.
          // h.265 needs height to be multiple of 8.
          [
              "pad=ceil(iw/$dimensionDivisibleBy)*$dimensionDivisibleBy:ceil(ih/$dimensionDivisibleBy)*$dimensionDivisibleBy"
            ],
    );

    final List<String> trimList = [];

    // Trim Instructions
    if (isTrimmmed) {
      trimList.add("-ss $_trimStart -to $_trimEnd");
    }
    if ((effectiveVideoBitRate != null) &&
        (effectiveVideoBitRate != currentVideoBitRate)) {
      trimList.add('-b:v ${effectiveVideoBitRate! ~/ 1000}k');
    }
    if ((effectiveAudioBitRate != null) &&
        (effectiveAudioBitRate != currentAudioBitRate)) {
      trimList.add('-b:a ${effectiveAudioBitRate! ~/ 1000}k');
    }
    if (muteAudio.value == true) {
      trimList.add('-an');
    }

    // ignore: unnecessary_string_escapes
    return " -i \'$videoPath\' ${customInstruction ?? ""} ${trimList.join(' ')} $filters ${_getPreset(preset)} -y \"$outputPath\"";
  }

  /// Convert [VideoExportPreset] to ffmpeg preset as a [String], [More info about presets](https://trac.ffmpeg.org/wiki/Encode/H.264)
  ///
  /// Return [String] in `-preset xxx` format
  String _getPreset(VideoExportPreset preset) {
    String? newPreset = "";

    switch (preset) {
      case VideoExportPreset.ultrafast:
        newPreset = "ultrafast";
        break;
      case VideoExportPreset.superfast:
        newPreset = "superfast";
        break;
      case VideoExportPreset.veryfast:
        newPreset = "veryfast";
        break;
      case VideoExportPreset.faster:
        newPreset = "faster";
        break;
      case VideoExportPreset.fast:
        newPreset = "fast";
        break;
      case VideoExportPreset.medium:
        newPreset = "medium";
        break;
      case VideoExportPreset.slow:
        newPreset = "slow";
        break;
      case VideoExportPreset.slower:
        newPreset = "slower";
        break;
      case VideoExportPreset.veryslow:
        newPreset = "veryslow";
        break;
      case VideoExportPreset.none:
        newPreset = "";
        break;
    }

    return newPreset.isEmpty ? "" : "-preset $newPreset";
  }

  /// Export the video using this edition parameters and return a `File`.
  ///
  /// The [onCompleted] param must be set to return the exported [File] video.
  ///
  /// The [onError] function provides the [Exception] and [StackTrace] that causes the exportation error.
  ///
  /// If the [name] is `null`, then it uses this video filename.
  ///
  /// If the [outDir] is `null`, then it uses `TemporaryDirectory`.
  ///
  /// The [format] of the video to be exported, by default `mp4`.
  ///
  /// The [scale] is `scale=width*scale:height*scale` and reduce or increase video size.
  ///
  ///
  /// The [customInstruction] param can be set to add custom commands to the FFmpeg execution, some commands requires the GPL package
  ///
  /// The [onProgress] is called while the video is exporting.
  /// This argument is usually used to update the export progress percentage.
  /// This function return [Statistics] from FFmpeg session and the [double] progress value between 0.0 and 1.0.
  ///
  /// The [preset] is the `compress quality` **(Only available on GPL package)**.
  /// A slower preset will provide better compression (compression is quality per filesize).
  /// [More info about presets](https://trac.ffmpeg.org/wiki/Encode/H.264)
  ///
  /// Set [isFiltersEnabled] to `false` if you do not want to apply any changes
  ///
  /// The [capDimension] parameter will cap the largest side (height/width) to specified dimension and will reset other dimension to preserve aspect ratio.
  /// eg: [capDimension] = 640
  /// for: h=500,w=1080 video, new width will be 640 and height will be adjusted to preseve aspect ratio.
  /// if both [scale] and [capDimension] are specified the [scale] parameter will be applied.
  ///
  /// If output file is already existing [overwriteFile] will first delete it
  ///
  /// libx264 is default for mp4 videos and height and width must be divisible by 2
  /// [dimensionDivisibleBy] is set to 2 for this purpose, while selecting libx265 codec pass value 8 as it needs height and width to be divisble by 8.
  Future<void> exportVideo({
    required void Function(File file) onCompleted,
    void Function(Object, StackTrace)? onError,
    String? name,
    String? outDir,
    String format = "mp4",
    double? scale,
    String? customInstruction,
    void Function(Statistics, double)? onProgress,
    VideoExportPreset preset = VideoExportPreset.none,
    bool isFiltersEnabled = true,
    double? capDimension,
    bool overwriteFile = true,
    int dimensionDivisibleBy = 2,
  }) async {
    final String videoPath = file.path;
    final String outputPath = await _getOutputPath(
      filePath: videoPath,
      name: name,
      outputDirectory: outDir,
      format: format,
      overwriteFile: overwriteFile,
    );

<<<<<<< HEAD
    String command = _getVideoExportCommand(
      videoPath: videoPath,
      outputPath: outputPath,
      format: format,
      scale: scale,
      capDimension: capDimension,
      customInstruction: customInstruction,
      preset: preset,
      isFiltersEnabled: isFiltersEnabled,
      dimensionDivisibleBy: dimensionDivisibleBy,
    );
=======
    // CALCULATE FILTERS
    final String gif = format != "gif" ? "" : "fps=10 -loop 0";
    final String trim = minTrim >= _min.dx && maxTrim <= _max.dx
        ? "-ss $_trimStart -to $_trimEnd"
        : "";
    final String crop =
        minCrop >= _min && maxCrop <= _max ? await _getCrop() : "";
    final String rotation =
        _rotation >= 360 || _rotation <= 0 ? "" : _getRotation();
    final String scaleInstruction =
        scale == 1.0 ? "" : "scale=iw*$scale:ih*$scale";

    // VALIDATE FILTERS
    final List<String> filters = [crop, scaleInstruction, rotation, gif];
    filters.removeWhere((item) => item.isEmpty);
    final String filter = filters.isNotEmpty && isFiltersEnabled
        ? "-filter:v ${filters.join(",")}"
        : "";
    final String execute =
        // ignore: unnecessary_string_escapes
        " -i \'$videoPath\' ${customInstruction ?? ""} $filter ${_getPreset(preset)} $trim -y \"$outputPath\"";
>>>>>>> 4c2560b4

    await FFmpegKit.executeAsync(
      command,
      (session) async {
        final state =
            FFmpegKitConfig.sessionStateToString(await session.getState());
        final code = await session.getReturnCode();

        if (code?.isValueSuccess() == true) {
          onCompleted.call(File(outputPath));
        } else {
          //log('FFmpeg process exited with state $state and return code $code.\n${await session.getOutput()}');
          if (onError != null) {
            onError(
              Exception(
                  'FFmpeg process exited with state $state and return code $code.\n${await session.getOutput()}'),
              StackTrace.current,
            );
          }
          return;
        }
      },
      null,
      onProgress != null
          ? (stats) {
              // Progress value of encoded video
              double progressValue =
                  stats.getTime() / (_trimEnd - _trimStart).inMilliseconds;
              onProgress(stats, progressValue.clamp(0.0, 1.0));
            }
          : null,
    );
  }

  //------------//
  //COVER EXPORT//
  //------------//

  /// Generate this selected cover image as a JPEG [File]
  ///
  /// If this [selectedCoverVal] is `null`, then it return the first frame of this video.
  ///
  /// The [quality] param specifies the quality of the generated cover, from 0 to 100 (([more info](https://pub.dev/packages/video_thumbnail)))
  Future<String?> _generateCoverFile({int quality = 100}) async {
    return await VideoThumbnail.thumbnailFile(
      imageFormat: ImageFormat.JPEG,
      thumbnailPath: (await getTemporaryDirectory()).path,
      video: file.path,
      timeMs: selectedCoverVal?.timeMs ?? startTrim.inMilliseconds,
      quality: quality,
    );
  }

  /// Export this selected cover, or by default the first one, return an image [File].
  ///
  /// The [onCompleted] param must be set to return the exported [File] cover
  ///
  /// The [onError] function provides the [Exception] and [StackTrace] that causes the exportation error.
  ///
  /// If the [name] is `null`, then it uses this video filename.
  ///
  /// If the [outDir] is `null`, then it uses [TemporaryDirectory].
  ///
  /// The [format] of the image to be exported, by default `jpg`.
  ///
  /// The [scale] is `scale=width*scale:height*scale` and reduce or increase cover size.
  ///
  /// The [quality] of the exported image (from 0 to 100 ([more info](https://pub.dev/packages/video_thumbnail)))
  ///
  /// The [onProgress] is called while the video is exporting.
  /// This argument is usually used to update the export progress percentage.
  /// This function return [Statistics] from FFmpeg session.
  ///
  /// Set [isFiltersEnabled] to `false` if you do not want to apply any changes
  ///
  /// The [capDimension] parameter will cap the largest side (height/width) to specified dimension and will reset other dimension to preserve aspect ratio.
  /// eg: [capDimension] = 640
  /// for: h=500,w=1080 video, new width will be 640 and height will be adjusted to preseve aspect ratio.
  /// if both [scale] and [capDimension] are specified the [scale] parameter will be applied.
  ///
  /// If output file is already existing [overwriteFile] will first delete it
  Future<void> extractCover({
    required void Function(File file) onCompleted,
    void Function(Object, StackTrace)? onError,
    String? name,
    String? outDir,
    String format = "jpg",
    double? scale,
    int quality = 100,
    void Function(Statistics)? onProgress,
    bool isFiltersEnabled = true,
    double? capDimension,
    bool overwriteFile = true,
  }) async {
    // file generated from the thumbnail library or video source
    final String? coverPath = await _generateCoverFile(quality: quality);
    if (coverPath == null) {
      if (onError != null) {
        onError(
          Exception('VideoThumbnail library error while exporting the cover'),
          StackTrace.current,
        );
      }
      return;
    }
    final String outputPath = await _getOutputPath(
      filePath: coverPath,
      name: name,
      outputDirectory: outDir,
      format: format,
      overwriteFile: overwriteFile,
    );

    final filters = _getFilterCommand(
      scale: scale,
      capDimension: capDimension,
      isFiltersEnabled: isFiltersEnabled,
    );

    // ignore: unnecessary_string_escapes
    final command = "-i \'$coverPath\' $filters -y \'$outputPath\'";

    // PROGRESS CALLBACKS
    await FFmpegKit.executeAsync(
      command,
      (session) async {
        final state =
            FFmpegKitConfig.sessionStateToString(await session.getState());
        final code = await session.getReturnCode();

        if (code?.isValueSuccess() == true) {
          onCompleted.call(File(outputPath));
        } else {
          if (onError != null) {
            onError(
              Exception(
                  'FFmpeg process exited with state $state and return code $code.\n${await session.getOutput()}'),
              StackTrace.current,
            );
          }
          return;
        }
      },
      null,
      onProgress,
    );
  }
}<|MERGE_RESOLUTION|>--- conflicted
+++ resolved
@@ -81,7 +81,6 @@
     TrimSliderStyle? trimStyle,
     CoverSelectionStyle? coverStyle,
     CropGridStyle? cropStyle,
-<<<<<<< HEAD
 
     /// 1000000 ie 1000kbps
     int? cappedVideoBitRate,
@@ -91,15 +90,11 @@
 
     /// 16777216 bytes ie. 16MB
     int? cappedOutputVideoSize,
-  })  : _video = VideoPlayerController.file(file),
-        maxDuration = ValueNotifier<Duration>(maxDuration ?? Duration.zero),
-=======
   })  : _video = VideoPlayerController.file(File(
-        /// https://github.com/flutter/flutter/issues/40429#issuecomment-549746165
+          /// https://github.com/flutter/flutter/issues/40429#issuecomment-549746165
           Platform.isIOS ? Uri.encodeFull(file.path) : file.path,
         )),
-        _maxDuration = maxDuration ?? Duration.zero,
->>>>>>> 4c2560b4
+        maxDuration = ValueNotifier<Duration>(maxDuration ?? Duration.zero),
         cropStyle = cropStyle ?? CropGridStyle(),
         coverStyle = coverStyle ?? CoverSelectionStyle(),
         _cappedVideoBitRate = cappedVideoBitRate,
@@ -800,7 +795,6 @@
       overwriteFile: overwriteFile,
     );
 
-<<<<<<< HEAD
     String command = _getVideoExportCommand(
       videoPath: videoPath,
       outputPath: outputPath,
@@ -812,29 +806,6 @@
       isFiltersEnabled: isFiltersEnabled,
       dimensionDivisibleBy: dimensionDivisibleBy,
     );
-=======
-    // CALCULATE FILTERS
-    final String gif = format != "gif" ? "" : "fps=10 -loop 0";
-    final String trim = minTrim >= _min.dx && maxTrim <= _max.dx
-        ? "-ss $_trimStart -to $_trimEnd"
-        : "";
-    final String crop =
-        minCrop >= _min && maxCrop <= _max ? await _getCrop() : "";
-    final String rotation =
-        _rotation >= 360 || _rotation <= 0 ? "" : _getRotation();
-    final String scaleInstruction =
-        scale == 1.0 ? "" : "scale=iw*$scale:ih*$scale";
-
-    // VALIDATE FILTERS
-    final List<String> filters = [crop, scaleInstruction, rotation, gif];
-    filters.removeWhere((item) => item.isEmpty);
-    final String filter = filters.isNotEmpty && isFiltersEnabled
-        ? "-filter:v ${filters.join(",")}"
-        : "";
-    final String execute =
-        // ignore: unnecessary_string_escapes
-        " -i \'$videoPath\' ${customInstruction ?? ""} $filter ${_getPreset(preset)} $trim -y \"$outputPath\"";
->>>>>>> 4c2560b4
 
     await FFmpegKit.executeAsync(
       command,
@@ -955,7 +926,7 @@
     );
 
     // ignore: unnecessary_string_escapes
-    final command = "-i \'$coverPath\' $filters -y \'$outputPath\'";
+    final command = "-i \'$coverPath\' $filters -y \"$outputPath\"";
 
     // PROGRESS CALLBACKS
     await FFmpegKit.executeAsync(
