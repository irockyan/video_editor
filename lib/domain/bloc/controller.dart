--- conflicted
+++ resolved
@@ -184,8 +184,8 @@
   Size get croppedArea => Rect.fromLTWH(
         0,
         0,
-        _videoWidth * (maxCrop.dx - minCrop.dx),
-        _videoHeight * (maxCrop.dy - minCrop.dy),
+        videoWidth * (maxCrop.dx - minCrop.dx),
+        videoHeight * (maxCrop.dy - minCrop.dy),
       ).size;
 
   /// The [preferredCropAspectRatio] param is the selected aspect ratio (9:16, 3:4, 1:1, ...)
@@ -282,19 +282,12 @@
   ///
   /// The result is in the format `crop=w:h:x,y`
   String _getCrop() {
-<<<<<<< HEAD
+    if (minCrop <= _min || maxCrop >= _max) return "";
+
     int enddx = (videoWidth * maxCrop.dx).floor();
     int enddy = (videoHeight * maxCrop.dy).floor();
     int startdx = (videoWidth * minCrop.dx).floor();
     int startdy = (videoHeight * minCrop.dy).floor();
-=======
-    if (minCrop <= _min || maxCrop >= _max) return "";
-
-    int enddx = (_videoWidth * maxCrop.dx).floor();
-    int enddy = (_videoHeight * maxCrop.dy).floor();
-    int startdx = (_videoWidth * minCrop.dx).floor();
-    int startdy = (_videoHeight * minCrop.dy).floor();
->>>>>>> 263f2792
 
     if (enddx > videoWidth) enddx = videoWidth.floor();
     if (enddy > videoHeight) enddy = videoHeight.floor();
@@ -510,15 +503,6 @@
 
     // CALCULATE FILTERS
     final String gif = format != "gif" ? "" : "fps=10 -loop 0";
-<<<<<<< HEAD
-    final String crop = minCrop >= _min && maxCrop <= _max ? _getCrop() : "";
-    final String rotation =
-        _rotation >= 360 || _rotation <= 0 ? "" : _getRotation();
-=======
-    final String trim = minTrim >= _min.dx && maxTrim <= _max.dx
-        ? "-ss $_trimStart -to $_trimEnd"
-        : "";
->>>>>>> 263f2792
     final String scaleInstruction =
         scale == 1.0 ? "" : "scale=iw*$scale:ih*$scale";
 
